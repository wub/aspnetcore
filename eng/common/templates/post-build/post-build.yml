--- conflicted
+++ resolved
@@ -8,7 +8,7 @@
   inline: true
 
   # Only used if inline==false. When set to true will stall the current build until
-  # the Promotion Pipeline build finishes. Otherwise, the current build will continue 
+  # the Promotion Pipeline build finishes. Otherwise, the current build will continue
   # execution concurrently with the promotion build.
   waitPublishingFinish: true
 
@@ -37,11 +37,11 @@
   # Which stages should finish execution before post-build stages start
   validateDependsOn:
   - build
-  publishDependsOn: 
+  publishDependsOn:
   - Validate
 
   # Channel ID's instantiated in this file.
-  # When adding a new channel implementation the call to `check-channel-consistency.ps1` 
+  # When adding a new channel implementation the call to `check-channel-consistency.ps1`
   # needs to be updated with the new channel ID
   NetEngLatestChannelId: 2
   NetEngValidationChannelId: 9
@@ -65,7 +65,7 @@
   VS167ChannelId: 1011
   VS168ChannelId: 1154
   VSMasterChannelId: 1012
-  
+
 stages:
 - stage: Validate
   dependsOn: ${{ parameters.validateDependsOn }}
@@ -123,8 +123,8 @@
         displayName: Validate
         inputs:
           filePath: $(Build.SourcesDirectory)/eng/common/post-build/nuget-validation.ps1
-          arguments: -PackagesPath $(Build.ArtifactStagingDirectory)/PackageArtifacts/ 
-            -ToolDestinationPath $(Agent.BuildDirectory)/Extract/ 
+          arguments: -PackagesPath $(Build.ArtifactStagingDirectory)/PackageArtifacts/
+            -ToolDestinationPath $(Agent.BuildDirectory)/Extract/
 
   - job:
     displayName: Signing Validation
@@ -218,9 +218,9 @@
         displayName: Validate
         inputs:
           filePath: $(Build.SourcesDirectory)/eng/common/post-build/sourcelink-validation.ps1
-          arguments: -InputPath $(Build.ArtifactStagingDirectory)/BlobArtifacts/ 
-            -ExtractPath $(Agent.BuildDirectory)/Extract/ 
-            -GHRepoName $(Build.Repository.Name) 
+          arguments: -InputPath $(Build.ArtifactStagingDirectory)/BlobArtifacts/
+            -ExtractPath $(Agent.BuildDirectory)/Extract/
+            -GHRepoName $(Build.Repository.Name)
             -GHCommit $(Build.SourceVersion)
             -SourcelinkCliVersion $(SourceLinkCLIVersion)
         continueOnError: true
@@ -258,9 +258,8 @@
         - task: PowerShell@2
           displayName: Publish Using Darc
           inputs:
-<<<<<<< HEAD
             filePath: $(Build.SourcesDirectory)/eng/common/post-build/publish-using-darc.ps1
-            arguments: -BuildId $(BARBuildId) 
+            arguments: -BuildId $(BARBuildId)
               -PublishingInfraVersion ${{ parameters.PublishingInfraVersion }}
               -AzdoToken '$(publishing-dnceng-devdiv-code-r-build-re)'
               -MaestroToken '$(MaestroApiAccessToken)'
@@ -271,7 +270,7 @@
   - template: \eng\common\templates\post-build\channels\generic-public-channel.yml
     parameters:
       BARBuildId: ${{ parameters.BARBuildId }}
-      PromoteToChannelIds: ${{ parameters.PromoteToChannelIds }}    
+      PromoteToChannelIds: ${{ parameters.PromoteToChannelIds }}
       artifactsPublishingAdditionalParameters: ${{ parameters.artifactsPublishingAdditionalParameters }}
       dependsOn: ${{ parameters.publishDependsOn }}
       publishInstallersAndChecksums: ${{ parameters.publishInstallersAndChecksums }}
@@ -303,7 +302,7 @@
   - template: \eng\common\templates\post-build\channels\generic-internal-channel.yml
     parameters:
       BARBuildId: ${{ parameters.BARBuildId }}
-      PromoteToChannelIds: ${{ parameters.PromoteToChannelIds }}    
+      PromoteToChannelIds: ${{ parameters.PromoteToChannelIds }}
       artifactsPublishingAdditionalParameters: ${{ parameters.artifactsPublishingAdditionalParameters }}
       dependsOn: ${{ parameters.publishDependsOn }}
       publishInstallersAndChecksums: ${{ parameters.publishInstallersAndChecksums }}
@@ -367,7 +366,7 @@
   - template: \eng\common\templates\post-build\channels\generic-public-channel.yml
     parameters:
       BARBuildId: ${{ parameters.BARBuildId }}
-      PromoteToChannelIds: ${{ parameters.PromoteToChannelIds }}    
+      PromoteToChannelIds: ${{ parameters.PromoteToChannelIds }}
       artifactsPublishingAdditionalParameters: ${{ parameters.artifactsPublishingAdditionalParameters }}
       dependsOn: ${{ parameters.publishDependsOn }}
       publishInstallersAndChecksums: ${{ parameters.publishInstallersAndChecksums }}
@@ -383,7 +382,7 @@
   - template: \eng\common\templates\post-build\channels\generic-public-channel.yml
     parameters:
       BARBuildId: ${{ parameters.BARBuildId }}
-      PromoteToChannelIds: ${{ parameters.PromoteToChannelIds }}    
+      PromoteToChannelIds: ${{ parameters.PromoteToChannelIds }}
       artifactsPublishingAdditionalParameters: ${{ parameters.artifactsPublishingAdditionalParameters }}
       dependsOn: ${{ parameters.publishDependsOn }}
       publishInstallersAndChecksums: ${{ parameters.publishInstallersAndChecksums }}
@@ -399,7 +398,7 @@
   - template: \eng\common\templates\post-build\channels\generic-public-channel.yml
     parameters:
       BARBuildId: ${{ parameters.BARBuildId }}
-      PromoteToChannelIds: ${{ parameters.PromoteToChannelIds }}    
+      PromoteToChannelIds: ${{ parameters.PromoteToChannelIds }}
       artifactsPublishingAdditionalParameters: ${{ parameters.artifactsPublishingAdditionalParameters }}
       dependsOn: ${{ parameters.publishDependsOn }}
       publishInstallersAndChecksums: ${{ parameters.publishInstallersAndChecksums }}
@@ -414,7 +413,7 @@
   - template: \eng\common\templates\post-build\channels\generic-public-channel.yml
     parameters:
       BARBuildId: ${{ parameters.BARBuildId }}
-      PromoteToChannelIds: ${{ parameters.PromoteToChannelIds }}    
+      PromoteToChannelIds: ${{ parameters.PromoteToChannelIds }}
       artifactsPublishingAdditionalParameters: ${{ parameters.artifactsPublishingAdditionalParameters }}
       dependsOn: ${{ parameters.publishDependsOn }}
       publishInstallersAndChecksums: ${{ parameters.publishInstallersAndChecksums }}
@@ -429,7 +428,7 @@
   - template: \eng\common\templates\post-build\channels\generic-internal-channel.yml
     parameters:
       BARBuildId: ${{ parameters.BARBuildId }}
-      PromoteToChannelIds: ${{ parameters.PromoteToChannelIds }}    
+      PromoteToChannelIds: ${{ parameters.PromoteToChannelIds }}
       artifactsPublishingAdditionalParameters: ${{ parameters.artifactsPublishingAdditionalParameters }}
       dependsOn: ${{ parameters.publishDependsOn }}
       publishInstallersAndChecksums: ${{ parameters.publishInstallersAndChecksums }}
@@ -444,7 +443,7 @@
   - template: \eng\common\templates\post-build\channels\generic-public-channel.yml
     parameters:
       BARBuildId: ${{ parameters.BARBuildId }}
-      PromoteToChannelIds: ${{ parameters.PromoteToChannelIds }}    
+      PromoteToChannelIds: ${{ parameters.PromoteToChannelIds }}
       artifactsPublishingAdditionalParameters: ${{ parameters.artifactsPublishingAdditionalParameters }}
       dependsOn: ${{ parameters.publishDependsOn }}
       publishInstallersAndChecksums: ${{ parameters.publishInstallersAndChecksums }}
@@ -459,7 +458,7 @@
   - template: \eng\common\templates\post-build\channels\generic-public-channel.yml
     parameters:
       BARBuildId: ${{ parameters.BARBuildId }}
-      PromoteToChannelIds: ${{ parameters.PromoteToChannelIds }}    
+      PromoteToChannelIds: ${{ parameters.PromoteToChannelIds }}
       artifactsPublishingAdditionalParameters: ${{ parameters.artifactsPublishingAdditionalParameters }}
       dependsOn: ${{ parameters.publishDependsOn }}
       publishInstallersAndChecksums: ${{ parameters.publishInstallersAndChecksums }}
@@ -474,7 +473,7 @@
   - template: \eng\common\templates\post-build\channels\generic-public-channel.yml
     parameters:
       BARBuildId: ${{ parameters.BARBuildId }}
-      PromoteToChannelIds: ${{ parameters.PromoteToChannelIds }}    
+      PromoteToChannelIds: ${{ parameters.PromoteToChannelIds }}
       artifactsPublishingAdditionalParameters: ${{ parameters.artifactsPublishingAdditionalParameters }}
       dependsOn: ${{ parameters.publishDependsOn }}
       publishInstallersAndChecksums: ${{ parameters.publishInstallersAndChecksums }}
@@ -489,7 +488,7 @@
   - template: \eng\common\templates\post-build\channels\generic-public-channel.yml
     parameters:
       BARBuildId: ${{ parameters.BARBuildId }}
-      PromoteToChannelIds: ${{ parameters.PromoteToChannelIds }}    
+      PromoteToChannelIds: ${{ parameters.PromoteToChannelIds }}
       artifactsPublishingAdditionalParameters: ${{ parameters.artifactsPublishingAdditionalParameters }}
       dependsOn: ${{ parameters.publishDependsOn }}
       publishInstallersAndChecksums: ${{ parameters.publishInstallersAndChecksums }}
@@ -504,7 +503,7 @@
   - template: \eng\common\templates\post-build\channels\generic-internal-channel.yml
     parameters:
       BARBuildId: ${{ parameters.BARBuildId }}
-      PromoteToChannelIds: ${{ parameters.PromoteToChannelIds }}    
+      PromoteToChannelIds: ${{ parameters.PromoteToChannelIds }}
       artifactsPublishingAdditionalParameters: ${{ parameters.artifactsPublishingAdditionalParameters }}
       dependsOn: ${{ parameters.publishDependsOn }}
       publishInstallersAndChecksums: ${{ parameters.publishInstallersAndChecksums }}
@@ -514,12 +513,12 @@
       channelId: ${{ parameters.NetCoreSDK314xxInternalChannelId }}
       transportFeed: 'https://pkgs.dev.azure.com/dnceng/_packaging/dotnet3.1-internal-transport/nuget/v3/index.json'
       shippingFeed: 'https://pkgs.dev.azure.com/dnceng/_packaging/dotnet3.1-internal/nuget/v3/index.json'
-      symbolsFeed: 'https://pkgs.dev.azure.com/dnceng/_packaging/dotnet3.1-internal-symbols/nuget/v3/index.json' 
-
-  - template: \eng\common\templates\post-build\channels\generic-public-channel.yml
-    parameters:
-      BARBuildId: ${{ parameters.BARBuildId }}
-      PromoteToChannelIds: ${{ parameters.PromoteToChannelIds }}    
+      symbolsFeed: 'https://pkgs.dev.azure.com/dnceng/_packaging/dotnet3.1-internal-symbols/nuget/v3/index.json'
+
+  - template: \eng\common\templates\post-build\channels\generic-public-channel.yml
+    parameters:
+      BARBuildId: ${{ parameters.BARBuildId }}
+      PromoteToChannelIds: ${{ parameters.PromoteToChannelIds }}
       artifactsPublishingAdditionalParameters: ${{ parameters.artifactsPublishingAdditionalParameters }}
       dependsOn: ${{ parameters.publishDependsOn }}
       publishInstallersAndChecksums: ${{ parameters.publishInstallersAndChecksums }}
@@ -534,7 +533,7 @@
   - template: \eng\common\templates\post-build\channels\generic-internal-channel.yml
     parameters:
       BARBuildId: ${{ parameters.BARBuildId }}
-      PromoteToChannelIds: ${{ parameters.PromoteToChannelIds }}    
+      PromoteToChannelIds: ${{ parameters.PromoteToChannelIds }}
       artifactsPublishingAdditionalParameters: ${{ parameters.artifactsPublishingAdditionalParameters }}
       dependsOn: ${{ parameters.publishDependsOn }}
       publishInstallersAndChecksums: ${{ parameters.publishInstallersAndChecksums }}
@@ -544,12 +543,12 @@
       channelId: ${{ parameters.NetCoreSDK313xxInternalChannelId }}
       transportFeed: 'https://pkgs.dev.azure.com/dnceng/_packaging/dotnet3.1-internal-transport/nuget/v3/index.json'
       shippingFeed: 'https://pkgs.dev.azure.com/dnceng/_packaging/dotnet3.1-internal/nuget/v3/index.json'
-      symbolsFeed: 'https://pkgs.dev.azure.com/dnceng/_packaging/dotnet3.1-internal-symbols/nuget/v3/index.json' 
-
-  - template: \eng\common\templates\post-build\channels\generic-public-channel.yml
-    parameters:
-      BARBuildId: ${{ parameters.BARBuildId }}
-      PromoteToChannelIds: ${{ parameters.PromoteToChannelIds }}    
+      symbolsFeed: 'https://pkgs.dev.azure.com/dnceng/_packaging/dotnet3.1-internal-symbols/nuget/v3/index.json'
+
+  - template: \eng\common\templates\post-build\channels\generic-public-channel.yml
+    parameters:
+      BARBuildId: ${{ parameters.BARBuildId }}
+      PromoteToChannelIds: ${{ parameters.PromoteToChannelIds }}
       artifactsPublishingAdditionalParameters: ${{ parameters.artifactsPublishingAdditionalParameters }}
       dependsOn: ${{ parameters.publishDependsOn }}
       publishInstallersAndChecksums: ${{ parameters.publishInstallersAndChecksums }}
@@ -564,7 +563,7 @@
   - template: \eng\common\templates\post-build\channels\generic-public-channel.yml
     parameters:
       BARBuildId: ${{ parameters.BARBuildId }}
-      PromoteToChannelIds: ${{ parameters.PromoteToChannelIds }}    
+      PromoteToChannelIds: ${{ parameters.PromoteToChannelIds }}
       artifactsPublishingAdditionalParameters: ${{ parameters.artifactsPublishingAdditionalParameters }}
       dependsOn: ${{ parameters.publishDependsOn }}
       publishInstallersAndChecksums: ${{ parameters.publishInstallersAndChecksums }}
@@ -575,11 +574,11 @@
       transportFeed: 'https://pkgs.dev.azure.com/dnceng/public/_packaging/dotnet-tools-transport/nuget/v3/index.json'
       shippingFeed: 'https://pkgs.dev.azure.com/dnceng/public/_packaging/dotnet-tools/nuget/v3/index.json'
       symbolsFeed: 'https://pkgs.dev.azure.com/dnceng/public/_packaging/dotnet-tools-symbols/nuget/v3/index.json'
-      
-  - template: \eng\common\templates\post-build\channels\generic-public-channel.yml
-    parameters:
-      BARBuildId: ${{ parameters.BARBuildId }}
-      PromoteToChannelIds: ${{ parameters.PromoteToChannelIds }}    
+
+  - template: \eng\common\templates\post-build\channels\generic-public-channel.yml
+    parameters:
+      BARBuildId: ${{ parameters.BARBuildId }}
+      PromoteToChannelIds: ${{ parameters.PromoteToChannelIds }}
       artifactsPublishingAdditionalParameters: ${{ parameters.artifactsPublishingAdditionalParameters }}
       dependsOn: ${{ parameters.publishDependsOn }}
       publishInstallersAndChecksums: ${{ parameters.publishInstallersAndChecksums }}
@@ -594,7 +593,7 @@
   - template: \eng\common\templates\post-build\channels\generic-public-channel.yml
     parameters:
       BARBuildId: ${{ parameters.BARBuildId }}
-      PromoteToChannelIds: ${{ parameters.PromoteToChannelIds }}    
+      PromoteToChannelIds: ${{ parameters.PromoteToChannelIds }}
       artifactsPublishingAdditionalParameters: ${{ parameters.artifactsPublishingAdditionalParameters }}
       dependsOn: ${{ parameters.publishDependsOn }}
       publishInstallersAndChecksums: ${{ parameters.publishInstallersAndChecksums }}
@@ -604,308 +603,4 @@
       channelId: ${{ parameters.VSMasterChannelId }}
       transportFeed: 'https://pkgs.dev.azure.com/dnceng/public/_packaging/dotnet-tools-transport/nuget/v3/index.json'
       shippingFeed: 'https://pkgs.dev.azure.com/dnceng/public/_packaging/dotnet-tools/nuget/v3/index.json'
-      symbolsFeed: 'https://pkgs.dev.azure.com/dnceng/public/_packaging/dotnet-tools-symbols/nuget/v3/index.json'
-=======
-            filePath: $(Build.SourcesDirectory)/eng/common/post-build/sourcelink-validation.ps1
-            arguments: -InputPath $(Build.ArtifactStagingDirectory)/BlobArtifacts/ 
-              -ExtractPath $(Agent.BuildDirectory)/Extract/ 
-              -GHRepoName $(Build.Repository.Name) 
-              -GHCommit $(Build.SourceVersion)
-              -SourcelinkCliVersion $(SourceLinkCLIVersion)
-          continueOnError: true
-
-  - ${{ if eq(parameters.SDLValidationParameters.enable, 'true') }}:
-    - template: /eng/common/templates/job/execute-sdl.yml
-      parameters:
-        additionalParameters: ${{ parameters.SDLValidationParameters.params }}
-        continueOnError: ${{ parameters.SDLValidationParameters.continueOnError }}
-        artifactNames: ${{ parameters.SDLValidationParameters.artifactNames }}
-
-- template: \eng\common\templates\post-build\channels\generic-public-channel.yml
-  parameters:
-    artifactsPublishingAdditionalParameters: ${{ parameters.artifactsPublishingAdditionalParameters }}
-    publishInstallersAndChecksums: ${{ parameters.publishInstallersAndChecksums }}
-    symbolPublishingAdditionalParameters: ${{ parameters.symbolPublishingAdditionalParameters }}
-    stageName: 'NetCore_Dev31_Publish'
-    channelName: '.NET Core 3.1 Dev'
-    channelId: 128
-    transportFeed: 'https://pkgs.dev.azure.com/dnceng/public/_packaging/dotnet3.1-transport/nuget/v3/index.json'
-    shippingFeed: 'https://pkgs.dev.azure.com/dnceng/public/_packaging/dotnet3.1/nuget/v3/index.json'
-    symbolsFeed: 'https://pkgs.dev.azure.com/dnceng/public/_packaging/dotnet3.1-symbols/nuget/v3/index.json'
-
-- template: \eng\common\templates\post-build\channels\generic-public-channel.yml
-  parameters:
-    artifactsPublishingAdditionalParameters: ${{ parameters.artifactsPublishingAdditionalParameters }}
-    publishInstallersAndChecksums: ${{ parameters.publishInstallersAndChecksums }}
-    symbolPublishingAdditionalParameters: ${{ parameters.symbolPublishingAdditionalParameters }}
-    stageName: 'Net_Eng_Latest_Publish'
-    channelName: '.NET Eng - Latest'
-    channelId: 2
-    transportFeed: 'https://pkgs.dev.azure.com/dnceng/public/_packaging/dotnet-eng/nuget/v3/index.json'
-    shippingFeed: 'https://pkgs.dev.azure.com/dnceng/public/_packaging/dotnet-eng/nuget/v3/index.json'
-    symbolsFeed: 'https://pkgs.dev.azure.com/dnceng/public/_packaging/dotnet-eng-symbols/nuget/v3/index.json'
-
-- template: \eng\common\templates\post-build\channels\generic-public-channel.yml
-  parameters:
-    artifactsPublishingAdditionalParameters: ${{ parameters.artifactsPublishingAdditionalParameters }}
-    publishInstallersAndChecksums: ${{ parameters.publishInstallersAndChecksums }}
-    symbolPublishingAdditionalParameters: ${{ parameters.symbolPublishingAdditionalParameters }}
-    stageName: 'Net_Eng_Validation_Publish'
-    channelName: '.NET Eng - Validation'
-    channelId: 9
-    transportFeed: 'https://pkgs.dev.azure.com/dnceng/public/_packaging/dotnet-eng/nuget/v3/index.json'
-    shippingFeed: 'https://pkgs.dev.azure.com/dnceng/public/_packaging/dotnet-eng/nuget/v3/index.json'
-    symbolsFeed: 'https://pkgs.dev.azure.com/dnceng/public/_packaging/dotnet-eng-symbols/nuget/v3/index.json'
-
-- template: \eng\common\templates\post-build\channels\generic-public-channel.yml
-  parameters:
-    artifactsPublishingAdditionalParameters: ${{ parameters.artifactsPublishingAdditionalParameters }}
-    publishInstallersAndChecksums: ${{ parameters.publishInstallersAndChecksums }}
-    symbolPublishingAdditionalParameters: ${{ parameters.symbolPublishingAdditionalParameters }}
-    stageName: 'NetCore_3_Tools_Validation_Publish'
-    channelName: '.NET 3 Tools - Validation'
-    channelId: 390
-    transportFeed: 'https://pkgs.dev.azure.com/dnceng/public/_packaging/dotnet-eng/nuget/v3/index.json'
-    shippingFeed: 'https://pkgs.dev.azure.com/dnceng/public/_packaging/dotnet-eng/nuget/v3/index.json'
-    symbolsFeed: 'https://pkgs.dev.azure.com/dnceng/public/_packaging/dotnet-eng-symbols/nuget/v3/index.json'
-
-- template: \eng\common\templates\post-build\channels\generic-public-channel.yml
-  parameters:
-    artifactsPublishingAdditionalParameters: ${{ parameters.artifactsPublishingAdditionalParameters }}
-    publishInstallersAndChecksums: ${{ parameters.publishInstallersAndChecksums }}
-    symbolPublishingAdditionalParameters: ${{ parameters.symbolPublishingAdditionalParameters }}
-    stageName: 'NetCore_3_Tools_Publish'
-    channelName: '.NET 3 Tools'
-    channelId: 344
-    transportFeed: 'https://pkgs.dev.azure.com/dnceng/public/_packaging/dotnet-eng/nuget/v3/index.json'
-    shippingFeed: 'https://pkgs.dev.azure.com/dnceng/public/_packaging/dotnet-eng/nuget/v3/index.json'
-    symbolsFeed: 'https://pkgs.dev.azure.com/dnceng/public/_packaging/dotnet-eng-symbols/nuget/v3/index.json'
-
-- template: \eng\common\templates\post-build\channels\generic-public-channel.yml
-  parameters:
-    artifactsPublishingAdditionalParameters: ${{ parameters.artifactsPublishingAdditionalParameters }}
-    publishInstallersAndChecksums: ${{ parameters.publishInstallersAndChecksums }}
-    symbolPublishingAdditionalParameters: ${{ parameters.symbolPublishingAdditionalParameters }}
-    stageName: 'NetCore_Release31_Publish'
-    channelName: '.NET Core 3.1 Release'
-    channelId: 129
-    transportFeed: 'https://pkgs.dev.azure.com/dnceng/public/_packaging/dotnet3.1-transport/nuget/v3/index.json'
-    shippingFeed: 'https://pkgs.dev.azure.com/dnceng/public/_packaging/dotnet3.1/nuget/v3/index.json'
-    symbolsFeed: 'https://pkgs.dev.azure.com/dnceng/public/_packaging/dotnet3.1-symbols/nuget/v3/index.json'
-
-- template: \eng\common\templates\post-build\channels\generic-public-channel.yml
-  parameters:
-    artifactsPublishingAdditionalParameters: ${{ parameters.artifactsPublishingAdditionalParameters }}
-    publishInstallersAndChecksums: ${{ parameters.publishInstallersAndChecksums }}
-    symbolPublishingAdditionalParameters: ${{ parameters.symbolPublishingAdditionalParameters }}
-    stageName: 'NetCore_Blazor31_Features_Publish'
-    channelName: '.NET Core 3.1 Blazor Features'
-    channelId: 531
-    transportFeed: 'https://pkgs.dev.azure.com/dnceng/public/_packaging/dotnet3.1-blazor/nuget/v3/index.json'
-    shippingFeed: 'https://pkgs.dev.azure.com/dnceng/public/_packaging/dotnet3.1-blazor/nuget/v3/index.json'
-    symbolsFeed: 'https://pkgs.dev.azure.com/dnceng/public/_packaging/dotnet3.1-blazor-symbols/nuget/v3/index.json'
-
-- template: \eng\common\templates\post-build\channels\generic-internal-channel.yml
-  parameters:
-    artifactsPublishingAdditionalParameters: ${{ parameters.artifactsPublishingAdditionalParameters }}
-    publishInstallersAndChecksums: ${{ parameters.publishInstallersAndChecksums }}
-    symbolPublishingAdditionalParameters: ${{ parameters.symbolPublishingAdditionalParameters }}
-    stageName: 'NetCore_31_Internal_Servicing_Publishing'
-    channelName: '.NET Core 3.1 Internal Servicing'
-    channelId: 550
-    transportFeed: 'https://pkgs.dev.azure.com/dnceng/_packaging/dotnet3.1-internal-transport/nuget/v3/index.json'
-    shippingFeed: 'https://pkgs.dev.azure.com/dnceng/_packaging/dotnet3.1-internal/nuget/v3/index.json'
-    symbolsFeed: 'https://pkgs.dev.azure.com/dnceng/_packaging/dotnet3.1-internal-symbols/nuget/v3/index.json'
-
-- template: \eng\common\templates\post-build\channels\generic-public-channel.yml
-  parameters:
-    artifactsPublishingAdditionalParameters: ${{ parameters.artifactsPublishingAdditionalParameters }}
-    publishInstallersAndChecksums: ${{ parameters.publishInstallersAndChecksums }}
-    symbolPublishingAdditionalParameters: ${{ parameters.symbolPublishingAdditionalParameters }}
-    stageName: 'General_Testing_Publish'
-    channelName: 'General Testing'
-    channelId: 529
-    transportFeed: 'https://pkgs.dev.azure.com/dnceng/public/_packaging/general-testing/nuget/v3/index.json'
-    shippingFeed: 'https://pkgs.dev.azure.com/dnceng/public/_packaging/general-testing/nuget/v3/index.json'
-    symbolsFeed: 'https://pkgs.dev.azure.com/dnceng/public/_packaging/general-testing-symbols/nuget/v3/index.json'
-
-- template: \eng\common\templates\post-build\channels\generic-public-channel.yml
-  parameters:
-    artifactsPublishingAdditionalParameters: ${{ parameters.artifactsPublishingAdditionalParameters }}
-    publishInstallersAndChecksums: ${{ parameters.publishInstallersAndChecksums }}
-    symbolPublishingAdditionalParameters: ${{ parameters.symbolPublishingAdditionalParameters }}
-    stageName: 'NETCore_Tooling_Dev_Publishing'
-    channelName: '.NET Core Tooling Dev'
-    channelId: 548
-    transportFeed: 'https://pkgs.dev.azure.com/dnceng/public/_packaging/dotnet-tools/nuget/v3/index.json'
-    shippingFeed: 'https://pkgs.dev.azure.com/dnceng/public/_packaging/dotnet-tools/nuget/v3/index.json'
-    symbolsFeed: 'https://pkgs.dev.azure.com/dnceng/public/_packaging/dotnet-tools-symbols/nuget/v3/index.json'
-
-- template: \eng\common\templates\post-build\channels\generic-public-channel.yml
-  parameters:
-    artifactsPublishingAdditionalParameters: ${{ parameters.artifactsPublishingAdditionalParameters }}
-    publishInstallersAndChecksums: ${{ parameters.publishInstallersAndChecksums }}
-    symbolPublishingAdditionalParameters: ${{ parameters.symbolPublishingAdditionalParameters }}
-    stageName: 'NETCore_Tooling_Release_Publishing'
-    channelName: '.NET Core Tooling Release'
-    channelId: 549
-    transportFeed: 'https://pkgs.dev.azure.com/dnceng/public/_packaging/dotnet-tools/nuget/v3/index.json'
-    shippingFeed: 'https://pkgs.dev.azure.com/dnceng/public/_packaging/dotnet-tools/nuget/v3/index.json'
-    symbolsFeed: 'https://pkgs.dev.azure.com/dnceng/public/_packaging/dotnet-tools-symbols/nuget/v3/index.json'
-
-- template: \eng\common\templates\post-build\channels\generic-public-channel.yml
-  parameters:
-    artifactsPublishingAdditionalParameters: ${{ parameters.artifactsPublishingAdditionalParameters }}
-    publishInstallersAndChecksums: ${{ parameters.publishInstallersAndChecksums }}
-    symbolPublishingAdditionalParameters: ${{ parameters.symbolPublishingAdditionalParameters }}
-    stageName: 'NETCore_SDK_311xx_Publishing'
-    channelName: '.NET Core SDK 3.1.1xx'
-    channelId: 560
-    transportFeed: 'https://pkgs.dev.azure.com/dnceng/public/_packaging/dotnet3.1-transport/nuget/v3/index.json'
-    shippingFeed: 'https://pkgs.dev.azure.com/dnceng/public/_packaging/dotnet3.1/nuget/v3/index.json'
-    symbolsFeed: 'https://pkgs.dev.azure.com/dnceng/public/_packaging/dotnet3.1-symbols/nuget/v3/index.json'
-
-- template: \eng\common\templates\post-build\channels\generic-internal-channel.yml
-  parameters:
-    artifactsPublishingAdditionalParameters: ${{ parameters.artifactsPublishingAdditionalParameters }}
-    publishInstallersAndChecksums: ${{ parameters.publishInstallersAndChecksums }}
-    symbolPublishingAdditionalParameters: ${{ parameters.symbolPublishingAdditionalParameters }}
-    stageName: 'NETCore_SDK_311xx_Internal_Publishing'
-    channelName: '.NET Core SDK 3.1.1xx Internal'
-    channelId: 559
-    transportFeed: 'https://pkgs.dev.azure.com/dnceng/_packaging/dotnet3.1-internal-transport/nuget/v3/index.json'
-    shippingFeed: 'https://pkgs.dev.azure.com/dnceng/_packaging/dotnet3.1-internal/nuget/v3/index.json'
-    symbolsFeed: 'https://pkgs.dev.azure.com/dnceng/_packaging/dotnet3.1-internal-symbols/nuget/v3/index.json'
-
-- template: \eng\common\templates\post-build\channels\generic-public-channel.yml
-  parameters:
-    artifactsPublishingAdditionalParameters: ${{ parameters.artifactsPublishingAdditionalParameters }}
-    publishInstallersAndChecksums: ${{ parameters.publishInstallersAndChecksums }}
-    symbolPublishingAdditionalParameters: ${{ parameters.symbolPublishingAdditionalParameters }}
-    stageName: 'NETCore_SDK_312xx_Publishing'
-    channelName: '.NET Core SDK 3.1.2xx'
-    channelId: 558
-    transportFeed: 'https://pkgs.dev.azure.com/dnceng/public/_packaging/dotnet3.1-transport/nuget/v3/index.json'
-    shippingFeed: 'https://pkgs.dev.azure.com/dnceng/public/_packaging/dotnet3.1/nuget/v3/index.json'
-    symbolsFeed: 'https://pkgs.dev.azure.com/dnceng/public/_packaging/dotnet3.1-symbols/nuget/v3/index.json'
-
-- template: \eng\common\templates\post-build\channels\generic-internal-channel.yml
-  parameters:
-    artifactsPublishingAdditionalParameters: ${{ parameters.artifactsPublishingAdditionalParameters }}
-    publishInstallersAndChecksums: ${{ parameters.publishInstallersAndChecksums }}
-    symbolPublishingAdditionalParameters: ${{ parameters.symbolPublishingAdditionalParameters }}
-    stageName: 'NETCore_SDK_312xx_Internal_Publishing'
-    channelName: '.NET Core SDK 3.1.2xx Internal'
-    channelId: 557
-    transportFeed: 'https://pkgs.dev.azure.com/dnceng/_packaging/dotnet3.1-internal-transport/nuget/v3/index.json'
-    shippingFeed: 'https://pkgs.dev.azure.com/dnceng/_packaging/dotnet3.1-internal/nuget/v3/index.json'
-    symbolsFeed: 'https://pkgs.dev.azure.com/dnceng/_packaging/dotnet3.1-internal-symbols/nuget/v3/index.json'
-
-- template: \eng\common\templates\post-build\channels\generic-public-channel.yml
-  parameters:
-    artifactsPublishingAdditionalParameters: ${{ parameters.artifactsPublishingAdditionalParameters }}
-    publishInstallersAndChecksums: ${{ parameters.publishInstallersAndChecksums }}
-    symbolPublishingAdditionalParameters: ${{ parameters.symbolPublishingAdditionalParameters }}
-    stageName: 'NETCore_SDK_313xx_Publishing'
-    channelName: '.NET Core SDK 3.1.3xx'
-    channelId: 759
-    transportFeed: 'https://pkgs.dev.azure.com/dnceng/public/_packaging/dotnet3.1-transport/nuget/v3/index.json'
-    shippingFeed: 'https://pkgs.dev.azure.com/dnceng/public/_packaging/dotnet3.1/nuget/v3/index.json'
-    symbolsFeed: 'https://pkgs.dev.azure.com/dnceng/public/_packaging/dotnet3.1-symbols/nuget/v3/index.json'
-
-- template: \eng\common\templates\post-build\channels\generic-internal-channel.yml
-  parameters:
-    artifactsPublishingAdditionalParameters: ${{ parameters.artifactsPublishingAdditionalParameters }}
-    publishInstallersAndChecksums: ${{ parameters.publishInstallersAndChecksums }}
-    symbolPublishingAdditionalParameters: ${{ parameters.symbolPublishingAdditionalParameters }}
-    stageName: 'NETCore_SDK_313xx_Internal_Publishing'
-    channelName: '.NET Core SDK 3.1.3xx Internal'
-    channelId: 760
-    transportFeed: 'https://pkgs.dev.azure.com/dnceng/_packaging/dotnet3.1-internal-transport/nuget/v3/index.json'
-    shippingFeed: 'https://pkgs.dev.azure.com/dnceng/_packaging/dotnet3.1-internal/nuget/v3/index.json'
-    symbolsFeed: 'https://pkgs.dev.azure.com/dnceng/_packaging/dotnet3.1-internal-symbols/nuget/v3/index.json'
-    
-- template: \eng\common\templates\post-build\channels\generic-public-channel.yml
-  parameters:
-    artifactsPublishingAdditionalParameters: ${{ parameters.artifactsPublishingAdditionalParameters }}
-    publishInstallersAndChecksums: ${{ parameters.publishInstallersAndChecksums }}
-    symbolPublishingAdditionalParameters: ${{ parameters.symbolPublishingAdditionalParameters }}
-    stageName: 'NETCore_SDK_314xx_Publishing'
-    channelName: '.NET Core SDK 3.1.4xx'
-    channelId: 921
-    transportFeed: 'https://pkgs.dev.azure.com/dnceng/public/_packaging/dotnet3.1-transport/nuget/v3/index.json'
-    shippingFeed: 'https://pkgs.dev.azure.com/dnceng/public/_packaging/dotnet3.1/nuget/v3/index.json'
-    symbolsFeed: 'https://pkgs.dev.azure.com/dnceng/public/_packaging/dotnet3.1-symbols/nuget/v3/index.json'
-
-- template: \eng\common\templates\post-build\channels\generic-internal-channel.yml
-  parameters:
-    artifactsPublishingAdditionalParameters: ${{ parameters.artifactsPublishingAdditionalParameters }}
-    publishInstallersAndChecksums: ${{ parameters.publishInstallersAndChecksums }}
-    symbolPublishingAdditionalParameters: ${{ parameters.symbolPublishingAdditionalParameters }}
-    stageName: 'NETCore_SDK_314xx_Internal_Publishing'
-    channelName: '.NET Core SDK 3.1.4xx Internal'
-    channelId: 922
-    transportFeed: 'https://pkgs.dev.azure.com/dnceng/_packaging/dotnet3.1-internal-transport/nuget/v3/index.json'
-    shippingFeed: 'https://pkgs.dev.azure.com/dnceng/_packaging/dotnet3.1-internal/nuget/v3/index.json'
-    symbolsFeed: 'https://pkgs.dev.azure.com/dnceng/_packaging/dotnet3.1-internal-symbols/nuget/v3/index.json'
-
-- template: \eng\common\templates\post-build\channels\generic-public-channel.yml
-  parameters:
-    artifactsPublishingAdditionalParameters: ${{ parameters.artifactsPublishingAdditionalParameters }}
-    publishInstallersAndChecksums: ${{ parameters.publishInstallersAndChecksums }}
-    symbolPublishingAdditionalParameters: ${{ parameters.symbolPublishingAdditionalParameters }}
-    stageName: 'VS16_6_Publishing'
-    channelName: 'VS 16.6'
-    channelId: 1010
-    transportFeed: 'https://pkgs.dev.azure.com/dnceng/public/_packaging/dotnet-tools-transport/nuget/v3/index.json'
-    shippingFeed: 'https://pkgs.dev.azure.com/dnceng/public/_packaging/dotnet-tools/nuget/v3/index.json'
-    symbolsFeed: 'https://pkgs.dev.azure.com/dnceng/public/_packaging/dotnet-tools-symbols/nuget/v3/index.json'
-
-- template: \eng\common\templates\post-build\channels\generic-public-channel.yml
-  parameters:
-    artifactsPublishingAdditionalParameters: ${{ parameters.artifactsPublishingAdditionalParameters }}
-    publishInstallersAndChecksums: ${{ parameters.publishInstallersAndChecksums }}
-    symbolPublishingAdditionalParameters: ${{ parameters.symbolPublishingAdditionalParameters }}
-    stageName: 'VS16_7_Publishing'
-    channelName: 'VS 16.7'
-    channelId: 1011
-    transportFeed: 'https://pkgs.dev.azure.com/dnceng/public/_packaging/dotnet-tools-transport/nuget/v3/index.json'
-    shippingFeed: 'https://pkgs.dev.azure.com/dnceng/public/_packaging/dotnet-tools/nuget/v3/index.json'
-    symbolsFeed: 'https://pkgs.dev.azure.com/dnceng/public/_packaging/dotnet-tools-symbols/nuget/v3/index.json'
-
-- template: \eng\common\templates\post-build\channels\generic-public-channel.yml
-  parameters:
-    artifactsPublishingAdditionalParameters: ${{ parameters.artifactsPublishingAdditionalParameters }}
-    publishInstallersAndChecksums: ${{ parameters.publishInstallersAndChecksums }}
-    symbolPublishingAdditionalParameters: ${{ parameters.symbolPublishingAdditionalParameters }}
-    stageName: 'VS16_8_Publishing'
-    channelName: 'VS 16.8'
-    channelId: 1154
-    transportFeed: 'https://pkgs.dev.azure.com/dnceng/public/_packaging/dotnet-tools-transport/nuget/v3/index.json'
-    shippingFeed: 'https://pkgs.dev.azure.com/dnceng/public/_packaging/dotnet-tools/nuget/v3/index.json'
-    symbolsFeed: 'https://pkgs.dev.azure.com/dnceng/public/_packaging/dotnet-tools-symbols/nuget/v3/index.json'
-
-- template: \eng\common\templates\post-build\channels\generic-public-channel.yml
-  parameters:
-    artifactsPublishingAdditionalParameters: ${{ parameters.artifactsPublishingAdditionalParameters }}
-    publishInstallersAndChecksums: ${{ parameters.publishInstallersAndChecksums }}
-    symbolPublishingAdditionalParameters: ${{ parameters.symbolPublishingAdditionalParameters }}
-    stageName: 'VS16_9_Publishing'
-    channelName: 'VS 16.9'
-    channelId: 1473
-    transportFeed: 'https://pkgs.dev.azure.com/dnceng/public/_packaging/dotnet-tools-transport/nuget/v3/index.json'
-    shippingFeed: 'https://pkgs.dev.azure.com/dnceng/public/_packaging/dotnet-tools/nuget/v3/index.json'
-    symbolsFeed: 'https://pkgs.dev.azure.com/dnceng/public/_packaging/dotnet-tools-symbols/nuget/v3/index.json'
-
-- template: \eng\common\templates\post-build\channels\generic-public-channel.yml
-  parameters:
-    artifactsPublishingAdditionalParameters: ${{ parameters.artifactsPublishingAdditionalParameters }}
-    publishInstallersAndChecksums: ${{ parameters.publishInstallersAndChecksums }}
-    symbolPublishingAdditionalParameters: ${{ parameters.symbolPublishingAdditionalParameters }}
-    stageName: 'VS_Master_Publishing'
-    channelName: 'VS Master'
-    channelId: 1012
-    transportFeed: 'https://pkgs.dev.azure.com/dnceng/public/_packaging/dotnet-tools-transport/nuget/v3/index.json'
-    shippingFeed: 'https://pkgs.dev.azure.com/dnceng/public/_packaging/dotnet-tools/nuget/v3/index.json'
-    symbolsFeed: 'https://pkgs.dev.azure.com/dnceng/public/_packaging/dotnet-tools-symbols/nuget/v3/index.json'
->>>>>>> 6a4b0936
+      symbolsFeed: 'https://pkgs.dev.azure.com/dnceng/public/_packaging/dotnet-tools-symbols/nuget/v3/index.json'