<?xml version="1.0" encoding="utf-8"?>
<configuration>
  <packageSources>
    <clear />
    <!--Begin: Package sources managed by Dependency Flow automation. Do not edit the sources below.-->
    <!--  Begin: Package sources from dotnet-razor-tooling -->
<<<<<<< HEAD
    <add key="darc-int-dotnet-razor-tooling-7803678" value="https://pkgs.dev.azure.com/dnceng/_packaging/darc-int-dotnet-razor-tooling-78036785/nuget/v3/index.json" />
=======
    <add key="darc-int-dotnet-razor-tooling-3abba4d" value="https://pkgs.dev.azure.com/dnceng/_packaging/darc-int-dotnet-razor-tooling-3abba4d2/nuget/v3/index.json" />
>>>>>>> 7d5880a2
    <!--  End: Package sources from dotnet-razor-tooling -->
    <!--  Begin: Package sources from dotnet-aspnetcore-tooling -->
    <!--  End: Package sources from dotnet-aspnetcore-tooling -->
    <!--  Begin: Package sources from dotnet-corefx -->
    <add key="darc-int-dotnet-corefx-edf5340" value="https://pkgs.dev.azure.com/dnceng/_packaging/darc-int-dotnet-corefx-edf5340c/nuget/v3/index.json" />
    <!--  End: Package sources from dotnet-corefx -->
    <!--  Begin: Package sources from dotnet-core-setup -->
<<<<<<< HEAD
    <!--  End: Package sources from dotnet-core-setup -->
    <!--  Begin: Package sources from dotnet-efcore -->
    <add key="darc-int-dotnet-efcore-753f14c" value="https://pkgs.dev.azure.com/dnceng/_packaging/darc-int-dotnet-efcore-753f14c7/nuget/v3/index.json" />
    <!--  End: Package sources from dotnet-efcore -->
    <!--  Begin: Package sources from dotnet-extensions -->
    <add key="darc-int-dotnet-extensions-60b4efb" value="https://pkgs.dev.azure.com/dnceng/_packaging/darc-int-dotnet-extensions-60b4efbb/nuget/v3/index.json" />
=======
    <add key="darc-int-dotnet-core-setup-df8abc0" value="https://pkgs.dev.azure.com/dnceng/_packaging/darc-int-dotnet-core-setup-df8abc0f/nuget/v3/index.json" />
    <!--  End: Package sources from dotnet-core-setup -->
    <!--  Begin: Package sources from dotnet-efcore -->
    <add key="darc-int-dotnet-efcore-c3baaac" value="https://pkgs.dev.azure.com/dnceng/_packaging/darc-int-dotnet-efcore-c3baaac7/nuget/v3/index.json" />
    <!--  End: Package sources from dotnet-efcore -->
    <!--  Begin: Package sources from dotnet-extensions -->
    <add key="darc-int-dotnet-extensions-c7c07d5" value="https://pkgs.dev.azure.com/dnceng/_packaging/darc-int-dotnet-extensions-c7c07d57/nuget/v3/index.json" />
>>>>>>> 7d5880a2
    <!--  End: Package sources from dotnet-extensions -->
    <!--End: Package sources managed by Dependency Flow automation. Do not edit the sources above.-->
    <add key="dotnet-eng" value="https://pkgs.dev.azure.com/dnceng/public/_packaging/dotnet-eng/nuget/v3/index.json" />
    <add key="dotnet3.1" value="https://pkgs.dev.azure.com/dnceng/public/_packaging/dotnet3.1/nuget/v3/index.json" />
    <add key="dotnet3.1-transport" value="https://pkgs.dev.azure.com/dnceng/public/_packaging/dotnet3.1-transport/nuget/v3/index.json" />
    <add key="dotnet-public" value="https://pkgs.dev.azure.com/dnceng/public/_packaging/dotnet-public/nuget/v3/index.json" />
  </packageSources>
  <disabledPackageSources>
    <clear />
    <!--Begin: Package sources managed by Dependency Flow automation. Do not edit the sources below.-->
    <!--  Begin: Package sources from dotnet-razor-tooling -->
<<<<<<< HEAD
    <add key="darc-int-dotnet-razor-tooling-7803678" value="true" />
    <!--  End: Package sources from dotnet-razor-tooling -->
    <!--  Begin: Package sources from dotnet-extensions -->
    <add key="darc-int-dotnet-extensions-60b4efb" value="true" />
=======
    <add key="darc-int-dotnet-razor-tooling-3abba4d" value="true" />
    <!--  End: Package sources from dotnet-razor-tooling -->
    <!--  Begin: Package sources from dotnet-extensions -->
    <add key="darc-int-dotnet-extensions-c7c07d5" value="true" />
>>>>>>> 7d5880a2
    <!--  End: Package sources from dotnet-extensions -->
    <!--  Begin: Package sources from dotnet-aspnetcore-tooling -->
    <!--  End: Package sources from dotnet-aspnetcore-tooling -->
    <!--  Begin: Package sources from dotnet-efcore -->
<<<<<<< HEAD
    <add key="darc-int-dotnet-efcore-753f14c" value="true" />
    <!--  End: Package sources from dotnet-efcore -->
    <!--  Begin: Package sources from dotnet-core-setup -->
=======
    <add key="darc-int-dotnet-efcore-c3baaac" value="true" />
    <!--  End: Package sources from dotnet-efcore -->
    <!--  Begin: Package sources from dotnet-core-setup -->
    <add key="darc-int-dotnet-core-setup-df8abc0" value="true" />
>>>>>>> 7d5880a2
    <!--  End: Package sources from dotnet-core-setup -->
    <!--  Begin: Package sources from dotnet-corefx -->
    <add key="darc-int-dotnet-corefx-edf5340" value="true" />
    <!--  End: Package sources from dotnet-corefx -->
    <!--End: Package sources managed by Dependency Flow automation. Do not edit the sources above.-->
  </disabledPackageSources>
</configuration><|MERGE_RESOLUTION|>--- conflicted
+++ resolved
@@ -1,77 +1,51 @@
 <?xml version="1.0" encoding="utf-8"?>
 <configuration>
-  <packageSources>
-    <clear />
-    <!--Begin: Package sources managed by Dependency Flow automation. Do not edit the sources below.-->
-    <!--  Begin: Package sources from dotnet-razor-tooling -->
-<<<<<<< HEAD
-    <add key="darc-int-dotnet-razor-tooling-7803678" value="https://pkgs.dev.azure.com/dnceng/_packaging/darc-int-dotnet-razor-tooling-78036785/nuget/v3/index.json" />
-=======
-    <add key="darc-int-dotnet-razor-tooling-3abba4d" value="https://pkgs.dev.azure.com/dnceng/_packaging/darc-int-dotnet-razor-tooling-3abba4d2/nuget/v3/index.json" />
->>>>>>> 7d5880a2
-    <!--  End: Package sources from dotnet-razor-tooling -->
-    <!--  Begin: Package sources from dotnet-aspnetcore-tooling -->
-    <!--  End: Package sources from dotnet-aspnetcore-tooling -->
-    <!--  Begin: Package sources from dotnet-corefx -->
-    <add key="darc-int-dotnet-corefx-edf5340" value="https://pkgs.dev.azure.com/dnceng/_packaging/darc-int-dotnet-corefx-edf5340c/nuget/v3/index.json" />
-    <!--  End: Package sources from dotnet-corefx -->
-    <!--  Begin: Package sources from dotnet-core-setup -->
-<<<<<<< HEAD
-    <!--  End: Package sources from dotnet-core-setup -->
-    <!--  Begin: Package sources from dotnet-efcore -->
-    <add key="darc-int-dotnet-efcore-753f14c" value="https://pkgs.dev.azure.com/dnceng/_packaging/darc-int-dotnet-efcore-753f14c7/nuget/v3/index.json" />
-    <!--  End: Package sources from dotnet-efcore -->
-    <!--  Begin: Package sources from dotnet-extensions -->
-    <add key="darc-int-dotnet-extensions-60b4efb" value="https://pkgs.dev.azure.com/dnceng/_packaging/darc-int-dotnet-extensions-60b4efbb/nuget/v3/index.json" />
-=======
-    <add key="darc-int-dotnet-core-setup-df8abc0" value="https://pkgs.dev.azure.com/dnceng/_packaging/darc-int-dotnet-core-setup-df8abc0f/nuget/v3/index.json" />
-    <!--  End: Package sources from dotnet-core-setup -->
-    <!--  Begin: Package sources from dotnet-efcore -->
-    <add key="darc-int-dotnet-efcore-c3baaac" value="https://pkgs.dev.azure.com/dnceng/_packaging/darc-int-dotnet-efcore-c3baaac7/nuget/v3/index.json" />
-    <!--  End: Package sources from dotnet-efcore -->
-    <!--  Begin: Package sources from dotnet-extensions -->
-    <add key="darc-int-dotnet-extensions-c7c07d5" value="https://pkgs.dev.azure.com/dnceng/_packaging/darc-int-dotnet-extensions-c7c07d57/nuget/v3/index.json" />
->>>>>>> 7d5880a2
-    <!--  End: Package sources from dotnet-extensions -->
-    <!--End: Package sources managed by Dependency Flow automation. Do not edit the sources above.-->
-    <add key="dotnet-eng" value="https://pkgs.dev.azure.com/dnceng/public/_packaging/dotnet-eng/nuget/v3/index.json" />
-    <add key="dotnet3.1" value="https://pkgs.dev.azure.com/dnceng/public/_packaging/dotnet3.1/nuget/v3/index.json" />
-    <add key="dotnet3.1-transport" value="https://pkgs.dev.azure.com/dnceng/public/_packaging/dotnet3.1-transport/nuget/v3/index.json" />
-    <add key="dotnet-public" value="https://pkgs.dev.azure.com/dnceng/public/_packaging/dotnet-public/nuget/v3/index.json" />
-  </packageSources>
-  <disabledPackageSources>
-    <clear />
-    <!--Begin: Package sources managed by Dependency Flow automation. Do not edit the sources below.-->
-    <!--  Begin: Package sources from dotnet-razor-tooling -->
-<<<<<<< HEAD
-    <add key="darc-int-dotnet-razor-tooling-7803678" value="true" />
-    <!--  End: Package sources from dotnet-razor-tooling -->
-    <!--  Begin: Package sources from dotnet-extensions -->
-    <add key="darc-int-dotnet-extensions-60b4efb" value="true" />
-=======
-    <add key="darc-int-dotnet-razor-tooling-3abba4d" value="true" />
-    <!--  End: Package sources from dotnet-razor-tooling -->
-    <!--  Begin: Package sources from dotnet-extensions -->
-    <add key="darc-int-dotnet-extensions-c7c07d5" value="true" />
->>>>>>> 7d5880a2
-    <!--  End: Package sources from dotnet-extensions -->
-    <!--  Begin: Package sources from dotnet-aspnetcore-tooling -->
-    <!--  End: Package sources from dotnet-aspnetcore-tooling -->
-    <!--  Begin: Package sources from dotnet-efcore -->
-<<<<<<< HEAD
-    <add key="darc-int-dotnet-efcore-753f14c" value="true" />
-    <!--  End: Package sources from dotnet-efcore -->
-    <!--  Begin: Package sources from dotnet-core-setup -->
-=======
-    <add key="darc-int-dotnet-efcore-c3baaac" value="true" />
-    <!--  End: Package sources from dotnet-efcore -->
-    <!--  Begin: Package sources from dotnet-core-setup -->
-    <add key="darc-int-dotnet-core-setup-df8abc0" value="true" />
->>>>>>> 7d5880a2
-    <!--  End: Package sources from dotnet-core-setup -->
-    <!--  Begin: Package sources from dotnet-corefx -->
-    <add key="darc-int-dotnet-corefx-edf5340" value="true" />
-    <!--  End: Package sources from dotnet-corefx -->
-    <!--End: Package sources managed by Dependency Flow automation. Do not edit the sources above.-->
-  </disabledPackageSources>
+    <packageSources>
+        <clear />
+        <!--Begin: Package sources managed by Dependency Flow automation. Do not edit the sources below.-->
+        <!--  Begin: Package sources from dotnet-razor-tooling -->
+        <add key="darc-int-dotnet-razor-tooling-7803678" value="https://pkgs.dev.azure.com/dnceng/_packaging/darc-int-dotnet-razor-tooling-78036785/nuget/v3/index.json" />
+        <!--  End: Package sources from dotnet-razor-tooling -->
+        <!--  Begin: Package sources from dotnet-aspnetcore-tooling -->
+        <!--  End: Package sources from dotnet-aspnetcore-tooling -->
+        <!--  Begin: Package sources from dotnet-corefx -->
+        <add key="darc-int-dotnet-corefx-edf5340" value="https://pkgs.dev.azure.com/dnceng/_packaging/darc-int-dotnet-corefx-edf5340c/nuget/v3/index.json" />
+        <!--  End: Package sources from dotnet-corefx -->
+        <!--  Begin: Package sources from dotnet-core-setup -->
+        <add key="darc-int-dotnet-core-setup-df8abc0" value="https://pkgs.dev.azure.com/dnceng/_packaging/darc-int-dotnet-core-setup-df8abc0f/nuget/v3/index.json" />
+        <!--  End: Package sources from dotnet-core-setup -->
+        <!--  Begin: Package sources from dotnet-efcore -->
+        <add key="darc-int-dotnet-efcore-c3baaac" value="https://pkgs.dev.azure.com/dnceng/_packaging/darc-int-dotnet-efcore-c3baaac7/nuget/v3/index.json" />
+        <!--  End: Package sources from dotnet-efcore -->
+        <!--  Begin: Package sources from dotnet-extensions -->
+        <add key="darc-int-dotnet-extensions-c7c07d5" value="https://pkgs.dev.azure.com/dnceng/_packaging/darc-int-dotnet-extensions-c7c07d57/nuget/v3/index.json" />
+        <!--  End: Package sources from dotnet-extensions -->
+        <!--End: Package sources managed by Dependency Flow automation. Do not edit the sources above.-->
+        <add key="dotnet-eng" value="https://pkgs.dev.azure.com/dnceng/public/_packaging/dotnet-eng/nuget/v3/index.json" />
+        <add key="dotnet3.1" value="https://pkgs.dev.azure.com/dnceng/public/_packaging/dotnet3.1/nuget/v3/index.json" />
+        <add key="dotnet3.1-transport" value="https://pkgs.dev.azure.com/dnceng/public/_packaging/dotnet3.1-transport/nuget/v3/index.json" />
+        <add key="dotnet-public" value="https://pkgs.dev.azure.com/dnceng/public/_packaging/dotnet-public/nuget/v3/index.json" />
+    </packageSources>
+    <disabledPackageSources>
+        <clear />
+        <!--Begin: Package sources managed by Dependency Flow automation. Do not edit the sources below.-->
+        <!--  Begin: Package sources from dotnet-razor-tooling -->
+        <add key="darc-int-dotnet-razor-tooling-7803678" value="true" />
+        <!--  End: Package sources from dotnet-razor-tooling -->
+        <!--  Begin: Package sources from dotnet-extensions -->
+        <add key="darc-int-dotnet-extensions-c7c07d5" value="true" />
+        <!--  End: Package sources from dotnet-extensions -->
+        <!--  Begin: Package sources from dotnet-aspnetcore-tooling -->
+        <!--  End: Package sources from dotnet-aspnetcore-tooling -->
+        <!--  Begin: Package sources from dotnet-efcore -->
+        <add key="darc-int-dotnet-efcore-c3baaac" value="true" />
+        <!--  End: Package sources from dotnet-efcore -->
+        <!--  Begin: Package sources from dotnet-core-setup -->
+        <add key="darc-int-dotnet-core-setup-df8abc0" value="true" />
+        <!--  End: Package sources from dotnet-core-setup -->
+        <!--  Begin: Package sources from dotnet-corefx -->
+        <add key="darc-int-dotnet-corefx-edf5340" value="true" />
+        <!--  End: Package sources from dotnet-corefx -->
+        <!--End: Package sources managed by Dependency Flow automation. Do not edit the sources above.-->
+    </disabledPackageSources>
 </configuration>