// Licensed to the .NET Foundation under one or more agreements.
// The .NET Foundation licenses this file to you under the MIT license.

import '@microsoft/dotnet-js-interop';
import { resetScrollAfterNextBatch } from '../Rendering/Renderer';
import { EventDelegator } from '../Rendering/Events/EventDelegator';

let hasEnabledNavigationInterception = false;
let hasRegisteredNavigationEventListeners = false;
let hasLocationChangingEventListeners = false;
let currentHistoryIndex = 0;
let navigationPromptOptions: NavigationPromptOptions | null = null;

// Will be initialized once someone registers
<<<<<<< HEAD
let notifyLocationChangedCallback: ((uri: string, intercepted: boolean) => Promise<void>) | null = null;
let notifyLocationChangingCallback: ((uri: string, intercepted: boolean) => Promise<boolean>) | null = null;

let popStateCallback: ((state: PopStateEvent) => Promise<void> | void) = onBrowserInitiatedPopState;
=======
let notifyLocationChangedCallback: ((uri: string, state: string | undefined, intercepted: boolean) => Promise<void>) | null = null;
>>>>>>> e6dd3946

// These are the functions we're making available for invocation from .NET
export const internalFunctions = {
  listenForNavigationEvents,
  enableNavigationInterception,
  setHasLocationChangingListeners,
  enableNavigationPrompt,
  disableNavigationPrompt,
  navigateTo,
  getBaseURI: (): string => document.baseURI,
  getLocationHref: (): string => location.href,
};

<<<<<<< HEAD
function listenForNavigationEvents(locationChangedCallback: (uri: string, intercepted: boolean) => Promise<void>, locationChangingCallback: (uri: string, intercepted: boolean) => Promise<boolean>): void {
  notifyLocationChangedCallback = locationChangedCallback;
  notifyLocationChangingCallback = locationChangingCallback;
=======
function listenForNavigationEvents(callback: (uri: string, state: string | undefined, intercepted: boolean) => Promise<void>): void {
  notifyLocationChangedCallback = callback;
>>>>>>> e6dd3946

  if (hasRegisteredNavigationEventListeners) {
    return;
  }

  hasRegisteredNavigationEventListeners = true;
  window.addEventListener('popstate', onPopState);
  currentHistoryIndex = history.state?.index ?? 0;
}

function enableNavigationInterception(): void {
  hasEnabledNavigationInterception = true;
}

function setHasLocationChangingListeners(hasListeners: boolean) {
  hasLocationChangingEventListeners = hasListeners;
}

function onBeforeUnload(event: BeforeUnloadEvent) {
  event.preventDefault();
  return event.returnValue = navigationPromptOptions?.message;
}

function enableNavigationPrompt(message: string, externalNavigationsOnly: boolean) {
  if (!navigationPromptOptions) {
    window.addEventListener('beforeunload', onBeforeUnload);
  }

  navigationPromptOptions = {
    message,
    externalNavigationsOnly,
  };
}

function disableNavigationPrompt() {
  if (navigationPromptOptions) {
    window.removeEventListener('beforeunload', onBeforeUnload);
  }

  navigationPromptOptions = null;
}

function displayNavigationPromptIfEnabled() {
  return !!navigationPromptOptions && !navigationPromptOptions.externalNavigationsOnly && !window.confirm(navigationPromptOptions.message);
}

export function attachToEventDelegator(eventDelegator: EventDelegator): void {
  // We need to respond to clicks on <a> elements *after* the EventDelegator has finished
  // running its simulated bubbling process so that we can respect any preventDefault requests.
  // So instead of registering our own native event, register using the EventDelegator.
  eventDelegator.notifyAfterClick(async event => {
    if (!hasEnabledNavigationInterception) {
      return;
    }

    if (event.button !== 0 || eventHasSpecialKey(event)) {
      // Don't stop ctrl/meta-click (etc) from opening links in new tabs/windows
      return;
    }

    if (event.defaultPrevented) {
      return;
    }

    // Intercept clicks on all <a> elements where the href is within the <base href> URI space
    // We must explicitly check if it has an 'href' attribute, because if it doesn't, the result might be null or an empty string depending on the browser
    const anchorTarget = findAnchorTarget(event);

    if (anchorTarget && canProcessAnchor(anchorTarget)) {
      const href = anchorTarget.getAttribute('href')!;
      const absoluteHref = toAbsoluteUri(href);

      if (isWithinBaseUriSpace(absoluteHref)) {
        event.preventDefault();

        // Programmatically-initiated navigations invoke the "location changing" entirely from within .NET code, but
        // since this is a user-initiated navigation, we have to invoke the event from JS.
        if (hasLocationChangingEventListeners) {
          const shouldCancelNavigation = await notifyLocationChanging(absoluteHref, /* interceptedLink */ true);
          if (shouldCancelNavigation) {
            return;
          }
        }

        performInternalNavigation(absoluteHref, /* interceptedLink */ true, /* replace */ false);
      }
    }
  });
}

// For back-compat, we need to accept multiple overloads
export function navigateTo(uri: string, options: NavigationOptions): void;
export function navigateTo(uri: string, forceLoad: boolean): void;
export function navigateTo(uri: string, forceLoad: boolean, replace: boolean): void;
export function navigateTo(uri: string, forceLoadOrOptions: NavigationOptions | boolean, replaceIfUsingOldOverload = false): void {
  const absoluteUri = toAbsoluteUri(uri);

  // Normalize the parameters to the newer overload (i.e., using NavigationOptions)
  const options: NavigationOptions = forceLoadOrOptions instanceof Object
    ? forceLoadOrOptions
    : { forceLoad: forceLoadOrOptions, replaceHistoryEntry: replaceIfUsingOldOverload };

  if (!options.forceLoad && isWithinBaseUriSpace(absoluteUri)) {
    performInternalNavigation(absoluteUri, false, options.replaceHistoryEntry, options.historyEntryState);
  } else {
    // For external navigation, we work in terms of the originally-supplied uri string,
    // not the computed absoluteUri. This is in case there are some special URI formats
    // we're unable to translate into absolute URIs.
    performExternalNavigation(uri, options.replaceHistoryEntry);
  }
}

function performExternalNavigation(uri: string, replace: boolean) {
  if (location.href === uri) {
    // If you're already on this URL, you can't append another copy of it to the history stack,
    // so we can ignore the 'replace' flag. However, reloading the same URL you're already on
    // requires special handling to avoid triggering browser-specific behavior issues.
    // For details about what this fixes and why, see https://github.com/dotnet/aspnetcore/pull/10839
    const temporaryUri = uri + '?';
    history.replaceState(null, '', temporaryUri);
    location.replace(uri);
  } else if (replace) {
    location.replace(uri);
  } else {
    location.href = uri;
  }
}

<<<<<<< HEAD
function performInternalNavigation(absoluteInternalHref: string, interceptedLink: boolean, replace: boolean) {
  // By this point, the "location changing" event has had its opportunity to cancel the navigation,
  // but now we need to display the navigation prompt to the user if necessary.
  const navigationCanceled = displayNavigationPromptIfEnabled();
  if (navigationCanceled) {
    return;
  }

=======
function performInternalNavigation(absoluteInternalHref: string, interceptedLink: boolean, replace: boolean, state: string | undefined = undefined) {
>>>>>>> e6dd3946
  // Since this was *not* triggered by a back/forward gesture (that goes through a different
  // code path starting with a popstate event), we don't want to preserve the current scroll
  // position, so reset it.
  // To avoid ugly flickering effects, we don't want to change the scroll position until
  // we render the new page. As a best approximation, wait until the next batch.
  resetScrollAfterNextBatch();

  if (!replace) {
<<<<<<< HEAD
    currentHistoryIndex++;
    history.pushState({ index: currentHistoryIndex }, /* ignored title */ '', absoluteInternalHref);
  } else {
    history.replaceState({ index: currentHistoryIndex }, /* ignored title */ '', absoluteInternalHref);
=======
    history.pushState(state, /* ignored title */ '', absoluteInternalHref);
  } else {
    history.replaceState(state, /* ignored title */ '', absoluteInternalHref);
>>>>>>> e6dd3946
  }

  notifyLocationChanged(interceptedLink);
}

function navigateHistoryWithoutPopStateCallback(delta: number): Promise<void> {
  return new Promise(resolve => {
    const oldPopStateCallback = popStateCallback;

    popStateCallback = () => {
      popStateCallback = oldPopStateCallback;
      resolve();
    };

    history.go(delta);
  });
}

let currentNotifyLocationChangingPromise: Promise<boolean> | null = null;

async function notifyLocationChanging(uri: string, intercepted: boolean): Promise<boolean> {
  if (!notifyLocationChangingCallback) {
    return false;
  }

  const notifyLocationChangingPromise = notifyLocationChangingCallback(uri, intercepted);
  currentNotifyLocationChangingPromise = notifyLocationChangingPromise;
  const navigationCanceled = await notifyLocationChangingPromise;

  return navigationCanceled || currentNotifyLocationChangingPromise !== notifyLocationChangingPromise;
}

async function onBrowserInitiatedPopState(state: PopStateEvent) {
  // Effectively cancels any ongoing 'location changing' event promises.
  currentNotifyLocationChangingPromise = null;

  const index = state.state?.index ?? 0;
  const delta = index - currentHistoryIndex;
  const uri = location.href;

  if (hasLocationChangingEventListeners) {
    // Temporarily revert the navigation until we confirm if the navigation should continue.
    await navigateHistoryWithoutPopStateCallback(-delta);

    // Invoke the "location changing" event first to prioritize programmatic cancellation.
    let navigationCanceled = await notifyLocationChanging(uri, false);
    if (navigationCanceled) {
      return;
    }

    // Allow the user to cancel the navigation, if necessary.
    navigationCanceled = displayNavigationPromptIfEnabled();
    if (navigationCanceled) {
      return;
    }

    await navigateHistoryWithoutPopStateCallback(delta);
  } else {
    // Allow the user to cancel the navigation, if necessary.
    const navigationCanceled = displayNavigationPromptIfEnabled();
    if (navigationCanceled) {
      await navigateHistoryWithoutPopStateCallback(-delta);
      return;
    }
  }

  await notifyLocationChanged(false);
}

async function notifyLocationChanged(interceptedLink: boolean) {
  if (notifyLocationChangedCallback) {
    await notifyLocationChangedCallback(location.href, history.state, interceptedLink);
  }
}

async function onPopState(state: PopStateEvent) {
  if (popStateCallback) {
    await popStateCallback(state);
  }

  currentHistoryIndex = history.state?.index ?? 0;
}

let testAnchor: HTMLAnchorElement;
export function toAbsoluteUri(relativeUri: string): string {
  testAnchor = testAnchor || document.createElement('a');
  testAnchor.href = relativeUri;
  return testAnchor.href;
}

function findAnchorTarget(event: MouseEvent): HTMLAnchorElement | null {
  // _blazorDisableComposedPath is a temporary escape hatch in case any problems are discovered
  // in this logic. It can be removed in a later release, and should not be considered supported API.
  const path = !window['_blazorDisableComposedPath'] && event.composedPath && event.composedPath();
  if (path) {
    // This logic works with events that target elements within a shadow root,
    // as long as the shadow mode is 'open'. For closed shadows, we can't possibly
    // know what internal element was clicked.
    for (let i = 0; i < path.length; i++) {
      const candidate = path[i];
      if (candidate instanceof Element && candidate.tagName === 'A') {
        return candidate as HTMLAnchorElement;
      }
    }
    return null;
  } else {
    // Since we're adding use of composedPath in a patch, retain compatibility with any
    // legacy browsers that don't support it by falling back on the older logic, even
    // though it won't work properly with ShadowDOM. This can be removed in the next
    // major release.
    return findClosestAnchorAncestorLegacy(event.target as Element | null, 'A');
  }
}

function findClosestAnchorAncestorLegacy(element: Element | null, tagName: string) {
  return !element
    ? null
    : element.tagName === tagName
      ? element
      : findClosestAnchorAncestorLegacy(element.parentElement, tagName);
}

function isWithinBaseUriSpace(href: string) {
  const baseUriWithoutTrailingSlash = toBaseUriWithoutTrailingSlash(document.baseURI!);
  const nextChar = href.charAt(baseUriWithoutTrailingSlash.length);

  return href.startsWith(baseUriWithoutTrailingSlash)
    && (nextChar === '' || nextChar === '/' || nextChar === '?' || nextChar === '#');
}

function toBaseUriWithoutTrailingSlash(baseUri: string) {
  return baseUri.substring(0, baseUri.lastIndexOf('/'));
}

function eventHasSpecialKey(event: MouseEvent) {
  return event.ctrlKey || event.shiftKey || event.altKey || event.metaKey;
}

function canProcessAnchor(anchorTarget: HTMLAnchorElement) {
  const targetAttributeValue = anchorTarget.getAttribute('target');
  const opensInSameFrame = !targetAttributeValue || targetAttributeValue === '_self';
  return opensInSameFrame && anchorTarget.hasAttribute('href') && !anchorTarget.hasAttribute('download');
}

// Keep in sync with Components/src/NavigationOptions.cs
export interface NavigationOptions {
  forceLoad: boolean;
  replaceHistoryEntry: boolean;
<<<<<<< HEAD
}

interface NavigationPromptOptions {
  message: string;
  externalNavigationsOnly: boolean;
=======
  historyEntryState?: string;
>>>>>>> e6dd3946
}<|MERGE_RESOLUTION|>--- conflicted
+++ resolved
@@ -12,14 +12,10 @@
 let navigationPromptOptions: NavigationPromptOptions | null = null;
 
 // Will be initialized once someone registers
-<<<<<<< HEAD
-let notifyLocationChangedCallback: ((uri: string, intercepted: boolean) => Promise<void>) | null = null;
+let notifyLocationChangedCallback: ((uri: string, state: string | undefined, intercepted: boolean) => Promise<void>) | null = null;
 let notifyLocationChangingCallback: ((uri: string, intercepted: boolean) => Promise<boolean>) | null = null;
 
 let popStateCallback: ((state: PopStateEvent) => Promise<void> | void) = onBrowserInitiatedPopState;
-=======
-let notifyLocationChangedCallback: ((uri: string, state: string | undefined, intercepted: boolean) => Promise<void>) | null = null;
->>>>>>> e6dd3946
 
 // These are the functions we're making available for invocation from .NET
 export const internalFunctions = {
@@ -33,14 +29,9 @@
   getLocationHref: (): string => location.href,
 };
 
-<<<<<<< HEAD
-function listenForNavigationEvents(locationChangedCallback: (uri: string, intercepted: boolean) => Promise<void>, locationChangingCallback: (uri: string, intercepted: boolean) => Promise<boolean>): void {
+function listenForNavigationEvents(locationChangedCallback: (uri: string, state: string | undefined, intercepted: boolean) => Promise<void>, locationChangingCallback: (uri: string, intercepted: boolean) => Promise<boolean>): void {
   notifyLocationChangedCallback = locationChangedCallback;
   notifyLocationChangingCallback = locationChangingCallback;
-=======
-function listenForNavigationEvents(callback: (uri: string, state: string | undefined, intercepted: boolean) => Promise<void>): void {
-  notifyLocationChangedCallback = callback;
->>>>>>> e6dd3946
 
   if (hasRegisteredNavigationEventListeners) {
     return;
@@ -169,8 +160,7 @@
   }
 }
 
-<<<<<<< HEAD
-function performInternalNavigation(absoluteInternalHref: string, interceptedLink: boolean, replace: boolean) {
+function performInternalNavigation(absoluteInternalHref: string, interceptedLink: boolean, replace: boolean, state: string | undefined = undefined) {
   // By this point, the "location changing" event has had its opportunity to cancel the navigation,
   // but now we need to display the navigation prompt to the user if necessary.
   const navigationCanceled = displayNavigationPromptIfEnabled();
@@ -178,9 +168,6 @@
     return;
   }
 
-=======
-function performInternalNavigation(absoluteInternalHref: string, interceptedLink: boolean, replace: boolean, state: string | undefined = undefined) {
->>>>>>> e6dd3946
   // Since this was *not* triggered by a back/forward gesture (that goes through a different
   // code path starting with a popstate event), we don't want to preserve the current scroll
   // position, so reset it.
@@ -188,17 +175,16 @@
   // we render the new page. As a best approximation, wait until the next batch.
   resetScrollAfterNextBatch();
 
+  const stateEntry = {
+    userState: state,
+    index: currentHistoryIndex,
+  };
+
   if (!replace) {
-<<<<<<< HEAD
     currentHistoryIndex++;
-    history.pushState({ index: currentHistoryIndex }, /* ignored title */ '', absoluteInternalHref);
-  } else {
-    history.replaceState({ index: currentHistoryIndex }, /* ignored title */ '', absoluteInternalHref);
-=======
-    history.pushState(state, /* ignored title */ '', absoluteInternalHref);
-  } else {
-    history.replaceState(state, /* ignored title */ '', absoluteInternalHref);
->>>>>>> e6dd3946
+    history.pushState(stateEntry, /* ignored title */ '', absoluteInternalHref);
+  } else {
+    history.replaceState(stateEntry, /* ignored title */ '', absoluteInternalHref);
   }
 
   notifyLocationChanged(interceptedLink);
@@ -270,7 +256,7 @@
 
 async function notifyLocationChanged(interceptedLink: boolean) {
   if (notifyLocationChangedCallback) {
-    await notifyLocationChangedCallback(location.href, history.state, interceptedLink);
+    await notifyLocationChangedCallback(location.href, history.state?.userState, interceptedLink);
   }
 }
 
@@ -347,13 +333,10 @@
 export interface NavigationOptions {
   forceLoad: boolean;
   replaceHistoryEntry: boolean;
-<<<<<<< HEAD
+  historyEntryState?: string;
 }
 
 interface NavigationPromptOptions {
   message: string;
   externalNavigationsOnly: boolean;
-=======
-  historyEntryState?: string;
->>>>>>> e6dd3946
 }