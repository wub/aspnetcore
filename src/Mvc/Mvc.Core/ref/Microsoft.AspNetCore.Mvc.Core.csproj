<!-- This file is automatically generated. -->
<Project Sdk="Microsoft.NET.Sdk">
  <PropertyGroup>
    <TargetFrameworks>$(DefaultNetCoreTargetFramework)</TargetFrameworks>
  </PropertyGroup>
<<<<<<< HEAD
  <ItemGroup Condition="'$(TargetFramework)' == '$(DefaultNetCoreTargetFramework)'">
    <Compile Include="Microsoft.AspNetCore.Mvc.Core.netcoreapp.cs" />
=======
  <ItemGroup Condition="'$(TargetFramework)' == 'netcoreapp3.0'">
    <Compile Include="Microsoft.AspNetCore.Mvc.Core.netcoreapp3.0.cs" />
    <Compile Include="Microsoft.AspNetCore.Mvc.Core.Manual.cs" />
>>>>>>> 649ee1fb
    <Reference Include="Microsoft.AspNetCore.Mvc.Abstractions"  />
    <Reference Include="Microsoft.AspNetCore.Authentication.Core"  />
    <Reference Include="Microsoft.AspNetCore.Authorization.Policy"  />
    <Reference Include="Microsoft.AspNetCore.Hosting.Abstractions"  />
    <Reference Include="Microsoft.AspNetCore.Http"  />
    <Reference Include="Microsoft.AspNetCore.Http.Extensions"  />
    <Reference Include="Microsoft.AspNetCore.ResponseCaching.Abstractions"  />
    <Reference Include="Microsoft.AspNetCore.Routing.Abstractions"  />
    <Reference Include="Microsoft.AspNetCore.Routing"  />
    <Reference Include="Microsoft.Extensions.DependencyInjection"  />
    <Reference Include="Microsoft.Extensions.FileProviders.Abstractions"  />
    <Reference Include="Microsoft.Extensions.Logging.Abstractions"  />
    <Reference Include="Microsoft.Extensions.ParameterDefaultValue.Sources"  />
    <Reference Include="Microsoft.Extensions.TypeNameHelper.Sources"  />
    <Reference Include="Microsoft.Extensions.ValueStopwatch.Sources"  />
  </ItemGroup>
</Project><|MERGE_RESOLUTION|>--- conflicted
+++ resolved
@@ -3,14 +3,9 @@
   <PropertyGroup>
     <TargetFrameworks>$(DefaultNetCoreTargetFramework)</TargetFrameworks>
   </PropertyGroup>
-<<<<<<< HEAD
   <ItemGroup Condition="'$(TargetFramework)' == '$(DefaultNetCoreTargetFramework)'">
     <Compile Include="Microsoft.AspNetCore.Mvc.Core.netcoreapp.cs" />
-=======
-  <ItemGroup Condition="'$(TargetFramework)' == 'netcoreapp3.0'">
-    <Compile Include="Microsoft.AspNetCore.Mvc.Core.netcoreapp3.0.cs" />
     <Compile Include="Microsoft.AspNetCore.Mvc.Core.Manual.cs" />
->>>>>>> 649ee1fb
     <Reference Include="Microsoft.AspNetCore.Mvc.Abstractions"  />
     <Reference Include="Microsoft.AspNetCore.Authentication.Core"  />
     <Reference Include="Microsoft.AspNetCore.Authorization.Policy"  />
